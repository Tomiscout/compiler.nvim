--- conflicted
+++ resolved
@@ -4,72 +4,26 @@
 
 --- Frontend  - options displayed on telescope
 M.options = {
-<<<<<<< HEAD
-  { text = "1 - Run this file (ts-node)",            value = "option1" },
-  { text = "2 - Build & Run this file (tsc & node)", value = "option2" },
-  { text = "3 - Run program (ts-node)",              value = "option3" },
-  { text = "4 - Build & Run program (tsc & node)",   value = "option4" },
-  { text = "5 - Run solution (tsc & node)",          value = "option5" },
-  { text = "6 - Run Makefile",                       value = "option6" }
-=======
   { text = "1 - Run this file", value = "option1" },
   { text = "2 - Run program",   value = "option2" },
   { text = "3 - npm install",  value = "option3" },
   { text = "4 - npm start",  value = "option4" },
   { text = "5 - Run Makefile",  value = "option5" }
->>>>>>> 7b842426
 }
 
 --- Backend - overseer tasks performed on option selected
 function M.action(selected_option)
   local utils = require("compiler.utils")
   local overseer = require("overseer")
-<<<<<<< HEAD
-  local current_file = vim.fn.expand('%:p')                             -- current file
-  local entry_point = utils.os_path(vim.fn.getcwd() .. "/src/index.ts") -- working_directory/index.ts
-  local output_dir = utils.os_path(vim.fn.getcwd() .. "/dist/")         -- working_directory/dist/
-=======
   local current_file = vim.fn.expand('%:p')                                  -- current file
   local entry_point = utils.os_path(vim.fn.getcwd() .. "/src/index.ts")      -- working_directory/index.ts
   local output_dir = utils.os_path(vim.fn.getcwd() .. "/dist/")              -- working_directory/dist/
->>>>>>> 7b842426
   local arguments = "--outDir " .. output_dir
   local final_message = "--task finished--"
 
   if selected_option == "option1" then
-    local task = overseer.new_task({
-      name = "- Typescript runner",
-      strategy = {
-        "orchestrator",
-        tasks = { {
-          "shell",
-          name = "- Run this file with ts-node → " .. current_file,
-          cmd = "ts-node " .. current_file .. -- run with ts-node
-              " && echo " .. current_file ..  -- echo
-              " && echo '" .. final_message .. "'"
-        }, },
-      },
-    })
-    task:start()
-    vim.cmd("OverseerOpen")
-  elseif selected_option == "option2" then
     local current_file_js = output_dir .. vim.fn.fnamemodify(current_file, ":t:r") .. ".js"
     local task = overseer.new_task({
-<<<<<<< HEAD
-      name = "- Typescript transpiler",
-      strategy = {
-        "orchestrator",
-        tasks = { {
-          "shell",
-          name = "- Build & Run this file with tsc & node → " .. current_file,
-          cmd = "tsc " .. arguments .. " " .. current_file .. -- transpile to js
-              " && node " .. current_file_js ..               -- run program (interpreted)
-              " && echo " .. current_file ..                  -- echo
-              " && echo '" .. final_message .. "'"
-        }, },
-      },
-    })
-=======
       name = "- Typescript interpreter",
       strategy = { "orchestrator",
         tasks = {{ "shell", name = "- Run this file → " .. current_file,
@@ -78,130 +32,11 @@
                 " && echo " .. current_file ..                               -- echo
                 " && echo '" .. final_message .. "'"
         },},},})
->>>>>>> 7b842426
     task:start()
     vim.cmd("OverseerOpen")
-  elseif selected_option == "option3" then
-    local task = overseer.new_task({
-      name = "- Typescript runner",
-      strategy = {
-        "orchestrator",
-        tasks = { {
-          "shell",
-          name = "- Run this program with ts-node → " .. entry_point,
-          cmd = "ts-node " .. entry_point .. -- run with ts-node
-              " && echo " .. entry_point ..  -- echo
-              " && echo '" .. final_message .. "'"
-        }, },
-      },
-    })
-    task:start()
-    vim.cmd("OverseerOpen")
-  elseif selected_option == "option4" then
+  elseif selected_option == "option2" then
     local entry_point_js = output_dir .. vim.fn.fnamemodify(entry_point, ":t:r") .. ".js"
     local task = overseer.new_task({
-<<<<<<< HEAD
-      name = "- Typescript transpiler",
-      strategy = {
-        "orchestrator",
-        tasks = { {
-          "shell",
-          name = "- Build & Run this program with tsc & node → " .. entry_point,
-          cmd = "tsc " .. arguments .. " " .. entry_point .. -- transpile to js
-              " && node " .. entry_point_js ..               -- run program (interpreted)
-              " && echo " .. entry_point ..                  -- echo
-              " && echo '" .. final_message .. "'"
-        }, },
-      },
-    })
-    task:start()
-    vim.cmd("OverseerOpen")
-  elseif selected_option == "option5" then
-    local entry_point_js
-    local entry_points
-    local task = {}
-    local tasks = {}
-    local executables = {}
-
-    -- if .solution file exists in working dir
-    local solution_file = utils.get_solution_file()
-    if solution_file then
-      local config = utils.parse_solution_file(solution_file)
-
-      for entry, variables in pairs(config) do
-        if entry == "executables" then goto continue end
-        entry_point = utils.os_path(variables.entry_point)
-        local entry_point_filename = vim.fn.fnamemodify(entry_point, ':t:r')
-        output_dir = vim.fn.fnamemodify(utils.os_path(variables.output)) -- remove filename if any
-        entry_point_js = output_dir .. "/" .. entry_point_filename .. ".js"
-        arguments = variables.arguments or ("--outDir " .. output_dir)   -- optional
-        task = {
-          "shell",
-          name = "- Run program → " .. entry_point,
-          cmd = "tsc " .. arguments .. " " .. entry_point .. -- transpile to js
-              " && node " .. entry_point_js ..               -- run program (interpreted)
-              " && echo " .. current_file ..                 -- echo
-              " && echo '" .. final_message .. "'"
-        }
-        table.insert(tasks, task) -- store all the tasks we've created
-        ::continue::
-      end
-
-      local solution_executables = config["executables"]
-      if solution_executables then
-        for entry, executable in pairs(solution_executables) do
-          task = {
-            "shell",
-            name = "- Run program → " .. executable,
-            cmd = executable ..              -- run
-                " && echo " .. executable .. -- echo
-                " && echo '" .. final_message .. "'"
-          }
-          table.insert(executables, task) -- store all the executables we've created
-        end
-      end
-
-      task = overseer.new_task({
-        name = "- Typescript transpiler",
-        strategy = {
-          "orchestrator",
-          tasks = {
-            tasks,      -- Run all the programs in the solution in parallel
-            executables -- Then run the solution executable(s)
-          }
-        }
-      })
-      task:start()
-      vim.cmd("OverseerOpen")
-    else -- If no .solution file
-      -- Create a list of all entry point files in the working directory
-      entry_points = utils.find_files(vim.fn.getcwd(), "index.ts")
-      for _, entry_point in ipairs(entry_points) do
-        entry_point = utils.os_path(entry_point)
-        output_dir = vim.fn.fnamemodify(entry_point, ':h:h') ..
-            "/dist/" -- entry_point/../dist/ → We are assuming index.ts is in /src/index.ts
-        entry_point_js = output_dir .. vim.fn.fnamemodify(entry_point, ":t:r") .. ".js"
-        arguments = "--outDir " .. output_dir
-        task = {
-          "shell",
-          name = "- Run program → " .. entry_point,
-          cmd = "tsc " .. arguments .. " " .. entry_point .. -- transpile to js
-              " && node " .. entry_point_js ..               -- run program (interpreted)
-              " && echo " .. entry_point ..                  -- echo
-              " && echo '" .. final_message .. "'"
-        }
-        table.insert(tasks, task) -- store all the tasks we've created
-      end
-
-      task = overseer.new_task({ -- run all tasks we've created in parallel
-        name = "- Typescript transpiler", strategy = { "orchestrator", tasks = tasks }
-      })
-      task:start()
-      vim.cmd("OverseerOpen")
-    end
-  elseif selected_option == "option6" then
-    require("compiler.languages.make").run_makefile() -- run
-=======
       name = "- Typescript interpreter",
       strategy = { "orchestrator",
         tasks = {{ "shell", name = "- Run this program → " .. entry_point,
@@ -236,8 +71,8 @@
     vim.cmd("OverseerOpen")
   elseif selected_option == "option5" then
     require("compiler.languages.make").run_makefile()                        -- run
->>>>>>> 7b842426
   end
+
 end
 
 return M